//
// Copyright (c) 2020 Nathan Fiedler
//

import 'dart:async';

import 'package:equatable/equatable.dart';
import './option.dart';

/// Result is a type that represents either success (`Ok`) or failure (`Err`).
///
/// `Result<T, E>` is the type used for returning and propagating errors. It is
/// an object with an `Ok` value, representing success and containing a value,
/// and `Err`, representing error and containing an error value.
abstract class Result<T extends Object, E extends Object> extends Equatable {
  Result();

  /// Create an `Ok` result with the given value.
  factory Result.ok(T s) = Ok;

  /// Create an `Err` result with the given error.
  factory Result.err(E err) = Err;

  /// Call the `catching` function and produce a `Result`.
  ///
  /// If the function throws an error, it will be caught and contained in the
  /// returned result. Otherwise, the result of the function will be contained
  /// as the `Ok` value.
  factory Result.of(T Function() catching) {
    try {
      return Ok(catching());
    } catch (e) {
      return Err(e as E);
    }
  }

<<<<<<< HEAD
  static Future<Result<T, E>> asyncOf<T extends Object, E extends Object>(FutureOr<T> Function() catching) async {
    final value = catching();
    if (value is Future<T>) {
      try {
        return Ok(await value);
      } catch (e) {
        return Err(e as E);
      }
    } else {
      return Future.value(Result<T, E>.of(() => catching() as T));
=======
  static Future<Result<T, E>> asyncOf<T extends Object, E extends Object>(
    Future<T> Function() catching,
  ) async {
    try {
      return Ok(await catching());
    } catch (e) {
      return Err(e as E);
>>>>>>> bfaaa79f
    }
  }

  /// Returns `true` if the option is a `Ok` value.
  bool isOk();

  /// Returns `true` if the option is a `Err` value.
  bool isErr();

  /// Invokes either the `okop` or the `errop` depending on the result.
  ///
  /// This is an attempt at providing something similar to the Rust `match`
  /// expression, which makes it easy to get at the value or error, depending on
  /// the result.
  ///
  /// See also [when] for another way to achieve the same behavior.
  R match<R>(R Function(T) okop, R Function(E) errop);

  /// Asynchronously invokes either the `okop` or the `errop` depending on the result.
  ///
  /// This is an attempt at providing something similar to the Rust `match`
  /// expression, which makes it easy to get at the value or error, depending on
  /// the result.
  ///
  /// See also [when] for another way to achieve the same behavior.
  Future<R> matchAsync<R>(
    Future<R> Function(T) okop,
    Future<R> Function(E) errop,
  );

  /// Invokes either `ok` or `err` depending on the result.
  ///
  /// Identical to [match] except that the arguments are named.
  R when<R>({required R Function(T) ok, required R Function(E) err});

  /// Asynchronously invokes either `ok` or `err` depending on the result.
  ///
  /// Identical to [match] except that the arguments are named.
  Future<R> whenAsync<R>({
    required Future<R> Function(T) ok,
    required Future<R> Function(E) err,
  });

  /// Invoke either the `ok` or the `err` function based on the result.
  ///
  /// This is a combination of the [map()] and [mapErr()] functions.
  Result<U, F> fold<U extends Object, F extends Object>(
    U Function(T) ok,
    F Function(E) err,
  );

  /// Asynchronously invoke either the `ok` or the `err` function based on the result.
  ///
  /// This is a combination of the [map()] and [mapErr()] functions.
  Future<Result<U, F>> foldAsync<U extends Object, F extends Object>(
    Future<U> Function(T) ok,
    Future<F> Function(E) err,
  );

  /// Converts the `Result` into an `Option` containing the value, if any.
  /// Otherwise returns `None` if the result is an error.
  Option<T> ok();

  /// Converts the `Result` into an `Option` containing the error, if any.
  /// Otherwise returns `None` if the result is a value.
  Option<E> err();

  /// Unwraps a result, yielding the content of an `Ok`.
  ///
  /// Throws an `Exception` if the value is an `Err`, with the passed message.
  T expect(String msg);

  /// Unwraps a result, yielding the content of an `Err`.
  ///
  /// Throws an `Exception` if the value is an `Ok`, with the passed message.
  E expectErr(String msg);

  /// Maps a `Result<T, E>` to `Result<U, E>` by applying a function to a
  /// contained `Ok` value, leaving an `Err` value untouched.
  Result<U, E> map<U extends Object>(U Function(T) op);

  /// Maps a `Result<T, E>` to `Result<U, E>` by applying an asynchronous function to a
  /// contained `Ok` value, leaving an `Err` value untouched.
  Future<Result<U, E>> mapAsync<U extends Object>(Future<U> Function(T) op);

  /// Maps a `Result<T, E>` to `Result<T, F>` by applying a function to
  /// a contained `Err` value, leaving an `Ok` value untouched.
  ///
  /// This function can be used to pass through a successful result while
  /// handling an error.
  Result<T, F> mapErr<F extends Object>(F Function(E) op);

  /// Maps a `Result<T, E>` to `Result<T, F>` by applying a function to
  /// a contained `Err` value, leaving an `Ok` value untouched.
  ///
  /// This function can be used to pass through a successful result while
  /// handling an error.
  Future<Result<T, F>> mapErrAsync<F extends Object>(Future<F> Function(E) op);

  /// Applies a function to the contained value (if any), or returns the
  /// provided default (if not).
  U mapOr<U>(U Function(T) op, U opt);

  /// Applies an asynchronous function to the contained value (if any), or returns the
  /// provided default (if not).
  Future<U> mapOrAsync<U>(Future<U> Function(T) op, U opt);

  /// Maps a `Result<T, E>` to `U` by applying a function to a contained
  /// `Ok` value, or a fallback function to a contained `Err` value.
  U mapOrElse<U>(U Function(T) op, U Function(E) errOp);

  /// Maps a `Result<T, E>` to `U` by applying a function to a contained
  /// `Ok` value, or a fallback function to a contained `Err` value.
  Future<U> mapOrElseAsync<U>(
    Future<U> Function(T) op,
    Future<U> Function(E) errOp,
  );

  /// Returns `res` if the result is `Ok`, otherwise returns `this`.
  Result<U, E> and<U extends Object>(Result<U, E> res);

  /// Calls `op` with the `Ok` value if the result is `Ok`, otherwise returns
  /// `this`.
  Result<U, E> andThen<U extends Object>(Result<U, E> Function(T) op);

  /// Asynchronously calls `op` with the `Ok` value if the result is `Ok`, otherwise returns
  /// `this`.
  Future<Result<U, E>> andThenAsync<U extends Object>(
    Future<Result<U, E>> Function(T) op,
  );

  /// Returns `res` if the result is an `Err`, otherwise returns `this`.
  Result<T, F> or<F extends Object>(Result<T, F> res);

  /// Calls `op` with the `Err` value if the result is `Err`, otherwise returns
  /// `this`.
  Result<T, F> orElse<F extends Object>(Result<T, F> Function(E) op);

  /// Calls `op` with the `Err` value if the result is `Err`, otherwise returns
  /// `this`.
  Future<Result<T, F>> orElseAsync<F extends Object>(
    Future<Result<T, F>> Function(E) op,
  );

  /// Unwraps a result, yielding the content of an `Ok`.
  ///
  /// Throws the contained error if this result is an `Err`.
  T unwrap();

  /// Unwraps a result, yielding the content of an `Err`.
  ///
  /// Throws an exception if the value is an `Ok`, with a custom message
  /// provided by calling `toString()` on the `Ok`'s value.
  E unwrapErr();

  /// Unwraps a result, yielding the content of an `Ok`. Else, it returns `opt`.
  T unwrapOr(T opt);

  /// Unwraps a result, yielding the content of an `Ok`. If the value is an
  /// `Err` then it calls `op` with its value.
  T unwrapOrElse(T Function(E) op);

  /// Unwraps a result, yielding the content of an `Ok`. If the value is an
  /// `Err` then it asynchronously calls `op` with its value.
  Future<T> unwrapOrElseAsync(Future<T> Function(E) op);
}

/// An `Ok<T, E>` is a `Result` that represents the successful value.
///
/// You can create an `Ok` using either the `Ok()` constructor or the
/// `Result.ok()` factory constructor.
class Ok<T extends Object, E extends Object> extends Result<T, E> {
  final T _ok;

  /// Create an `Ok` result with the given value.
  Ok(T s) : _ok = s;

  @override
  List<Object?> get props => [_ok];

  @override
  bool get stringify => true;

  @override
  bool isOk() => true;

  @override
  bool isErr() => false;

  @override
  R match<R>(R Function(T) okop, R Function(E) errop) => okop(_ok);

  @override
  R when<R>({required R Function(T) ok, required R Function(E) err}) => ok(_ok);

  @override
  Result<U, F> fold<U extends Object, F extends Object>(
    U Function(T) ok,
    F Function(E) err,
  ) =>
      Ok(ok(_ok));

  @override
  Option<T> ok() => Option.some(_ok);

  @override
  Option<E> err() => Option.none();

  @override
  T expect(String msg) => _ok;

  @override
  E expectErr(String msg) {
    throw Exception(msg);
  }

  @override
  Result<U, E> map<U extends Object>(U Function(T) op) => Ok(op(_ok));

  @override
  Result<T, F> mapErr<F extends Object>(F Function(E) op) => Ok(_ok);

  @override
  U mapOr<U>(U Function(T) op, U opt) => op(_ok);

  @override
  U mapOrElse<U>(U Function(T) op, U Function(E) errOp) => op(_ok);

  @override
  Result<U, E> and<U extends Object>(Result<U, E> res) => res;

  @override
  Result<U, E> andThen<U extends Object>(Result<U, E> Function(T) op) =>
      op(_ok);

  @override
  Result<T, F> or<F extends Object>(Result<T, F> res) => Ok(_ok);

  @override
  Result<T, F> orElse<F extends Object>(Result<T, F> Function(E) op) => Ok(_ok);

  @override
  T unwrap() => _ok;

  @override
  E unwrapErr() {
    throw Exception(_ok.toString());
  }

  @override
  T unwrapOr(T opt) => _ok;

  @override
  T unwrapOrElse(T Function(E) op) => _ok;

  @override
  Future<Result<U, E>> andThenAsync<U extends Object>(
    Future<Result<U, E>> Function(T) op,
  ) =>
      op(_ok);

  @override
  Future<Result<U, F>> foldAsync<U extends Object, F extends Object>(
    Future<U> Function(T) ok,
    Future<F> Function(E) err,
  ) =>
      ok(_ok).then((v) => Ok(v));

  @override
  Future<Result<U, E>> mapAsync<U extends Object>(
    Future<U> Function(T) op,
  ) =>
      op(_ok).then((v) => Ok(v));

  @override
  Future<Result<T, F>> mapErrAsync<F extends Object>(
    Future<F> Function(E) op,
  ) =>
      Future.value(Ok(_ok));

  @override
  Future<U> mapOrAsync<U>(Future<U> Function(T) op, U opt) => op(_ok);

  @override
  Future<U> mapOrElseAsync<U>(
    Future<U> Function(T) op,
    Future<U> Function(E) errOp,
  ) =>
      op(_ok);

  @override
  Future<R> matchAsync<R>(
    Future<R> Function(T) okop,
    Future<R> Function(E) errop,
  ) =>
      okop(_ok);

  @override
  Future<Result<T, F>> orElseAsync<F extends Object>(
    Future<Result<T, F>> Function(E) op,
  ) =>
      Future.value(Ok(_ok));

  @override
  Future<T> unwrapOrElseAsync(Future<T> Function(E) op) => Future.value(_ok);

  @override
  Future<R> whenAsync<R>({
    required Future<R> Function(T) ok,
    required Future<R> Function(E) err,
  }) =>
      ok(_ok);
}

/// An `Err<T, E>` is a `Result` that represents a failure.
///
/// You can create an `Err` using either the `Err(E)` constructor or the
/// `Result.err(E)` factory constructor.
class Err<T extends Object, E extends Object> extends Result<T, E> {
  final E _err;

  /// Create an `Err` result with the given error.
  Err(E err) : _err = err;

  @override
  List<Object?> get props => [_err];

  @override
  bool get stringify => true;

  @override
  bool isOk() => false;

  @override
  bool isErr() => true;

  @override
  R match<R>(R Function(T) okop, R Function(E) errop) => errop(_err);

  @override
  R when<R>({required R Function(T) ok, required R Function(E) err}) => err(_err);

  @override
  Result<U, F> fold<U extends Object, F extends Object>(
    U Function(T) ok,
    F Function(E) err,
  ) =>
      Err(err(_err));

  @override
  Option<T> ok() => Option.none();

  @override
  Option<E> err() => Option.some(_err);

  @override
  T expect(String msg) {
    throw Exception(msg);
  }

  @override
  E expectErr(String msg) => _err;

  @override
  Result<U, E> map<U extends Object>(U Function(T) op) => Err(_err);

  @override
  Result<T, F> mapErr<F extends Object>(F Function(E) op) => Err(op(_err));

  @override
  U mapOr<U>(U Function(T) op, U opt) => opt;

  @override
  U mapOrElse<U>(U Function(T) op, U Function(E) errOp) => errOp(_err);

  @override
  Result<U, E> and<U extends Object>(Result<U, E> res) => Err(_err);

  @override
  Result<U, E> andThen<U extends Object>(Result<U, E> Function(T) op) =>
      Err(_err);

  @override
  Result<T, F> or<F extends Object>(Result<T, F> res) => res;

  @override
  Result<T, F> orElse<F extends Object>(Result<T, F> Function(E) op) =>
      op(_err);

  @override
  T unwrap() => throw _err;

  @override
  E unwrapErr() => _err;

  @override
  T unwrapOr(T opt) => opt;

  @override
  T unwrapOrElse(T Function(E) op) => op(_err);

  @override
  Future<Result<U, E>> andThenAsync<U extends Object>(
    Future<Result<U, E>> Function(T) op,
  ) =>
      Future.value(Err(_err));

  @override
  Future<Result<U, F>> foldAsync<U extends Object, F extends Object>(
    Future<U> Function(T) ok,
    Future<F> Function(E) err,
  ) =>
      err(_err).then((v) => Err(v));

  @override
  Future<Result<U, E>> mapAsync<U extends Object>(
    Future<U> Function(T) op,
  ) =>
      Future.value(Err(_err));

  @override
  Future<Result<T, F>> mapErrAsync<F extends Object>(
    Future<F> Function(E) op,
  ) =>
      op(_err).then((v) => Err(v));

  @override
  Future<U> mapOrAsync<U>(Future<U> Function(T) op, U opt) => Future.value(opt);

  @override
  Future<U> mapOrElseAsync<U>(
    Future<U> Function(T) op,
    Future<U> Function(E) errOp,
  ) =>
      errOp(_err);

  @override
  Future<R> matchAsync<R>(
    Future<R> Function(T) okop,
    Future<R> Function(E) errop,
  ) =>
      errop(_err);

  @override
  Future<Result<T, F>> orElseAsync<F extends Object>(
    Future<Result<T, F>> Function(E) op,
  ) =>
      op(_err);

  @override
  Future<T> unwrapOrElseAsync(Future<T> Function(E) op) => op(_err);

  @override
  Future<R> whenAsync<R>({
    required Future<R> Function(T) ok,
    required Future<R> Function(E) err,
  }) =>
      err(_err);
}<|MERGE_RESOLUTION|>--- conflicted
+++ resolved
@@ -34,18 +34,6 @@
     }
   }
 
-<<<<<<< HEAD
-  static Future<Result<T, E>> asyncOf<T extends Object, E extends Object>(FutureOr<T> Function() catching) async {
-    final value = catching();
-    if (value is Future<T>) {
-      try {
-        return Ok(await value);
-      } catch (e) {
-        return Err(e as E);
-      }
-    } else {
-      return Future.value(Result<T, E>.of(() => catching() as T));
-=======
   static Future<Result<T, E>> asyncOf<T extends Object, E extends Object>(
     Future<T> Function() catching,
   ) async {
@@ -53,7 +41,6 @@
       return Ok(await catching());
     } catch (e) {
       return Err(e as E);
->>>>>>> bfaaa79f
     }
   }
 
