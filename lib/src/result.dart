--- conflicted
+++ resolved
@@ -1,10 +1,8 @@
 //
 // Copyright (c) 2020 Nathan Fiedler
 //
-<<<<<<< HEAD
+
 import 'dart:async';
-=======
->>>>>>> ac3c239c
 
 import 'package:equatable/equatable.dart';
 import './option.dart';
